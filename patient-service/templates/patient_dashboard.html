{% extends 'base.html' %}
{% load i18n %}
{% load ctrans %}
{% load static %}

{% block title %}{% trans "Patient Dashboard" %} - {% trans "Healthcare Portal" %}{% endblock %}

{% block extra_head %}
<link rel="stylesheet" href="{% static 'css/rag-chatbot.css' %}">
{% endblock %}

{% block content %}
<div class="max-w-7xl mx-auto px-4 sm:px-6 lg:px-8 py-8">
    <!-- Page Header -->
    <div class="mb-8">
        <h2 class="text-3xl font-semibold text-gray-900">{% trans "Patient Dashboard" %}</h2>
        <p class="mt-2 text-sm text-gray-600">{% trans "Welcome back! Here's your health overview." %}</p>
    </div>
    
    <!-- Stats Cards -->
    <div class="grid grid-cols-1 gap-6 lg:grid-cols-3 mb-8">
        <!-- Upcoming Appointments -->
        <div class="bg-white overflow-hidden shadow-lg rounded-lg transform transition-all duration-200 hover:shadow-xl hover:-translate-y-1">
            <div class="p-6">
                <div class="flex items-center">
                    <div class="flex-shrink-0 bg-blue-100 rounded-lg p-3">
                        <svg class="h-6 w-6 text-blue-600" fill="none" stroke="currentColor" viewBox="0 0 24 24">
                            <path stroke-linecap="round" stroke-linejoin="round" stroke-width="2" d="M8 7V3m8 4V3m-9 8h10M5 21h14a2 2 0 002-2V7a2 2 0 00-2-2H5a2 2 0 00-2 2v12a2 2 0 002 2z"></path>
                        </svg>
                    </div>
                    <div class="ml-5 w-0 flex-1">
                        <dt class="text-sm font-normal text-gray-500 truncate">{% trans "Upcoming Appointments" %}</dt>
                        <dd class="mt-1 text-2xl font-semibold text-gray-900" id="appointmentCount">0</dd>
                    </div>
                </div>
            </div>
            <div class="bg-gray-50 px-6 py-3">
                <a href="/patient/appointments" class="text-sm font-medium text-blue-600 hover:text-blue-800 flex items-center">
                    {% trans "View all" %}
                    <svg class="ml-2 w-4 h-4" fill="none" stroke="currentColor" viewBox="0 0 24 24">
                        <path stroke-linecap="round" stroke-linejoin="round" stroke-width="2" d="M9 5l7 7-7 7"></path>
                    </svg>
                </a>
            </div>
        </div>
        
        <!-- Active Prescriptions -->
        <div class="bg-white overflow-hidden shadow-lg rounded-lg transform transition-all duration-200 hover:shadow-xl hover:-translate-y-1">
            <div class="p-6">
                <div class="flex items-center">
                    <div class="flex-shrink-0 bg-green-100 rounded-lg p-3">
                        <svg class="h-6 w-6 text-green-600" fill="none" stroke="currentColor" viewBox="0 0 24 24">
                            <path stroke-linecap="round" stroke-linejoin="round" stroke-width="2" d="M9 5H7a2 2 0 00-2 2v12a2 2 0 002 2h10a2 2 0 002-2V7a2 2 0 00-2-2h-2M9 5a2 2 0 002 2h2a2 2 0 002-2M9 5a2 2 0 012-2h2a2 2 0 012 2"></path>
                        </svg>
                    </div>
                    <div class="ml-5 w-0 flex-1">
                        <dt class="text-sm font-normal text-gray-500 truncate">{% trans "Active Prescriptions" %}</dt>
                        <dd class="mt-1 text-2xl font-semibold text-gray-900" id="prescriptionCount">0</dd>
                    </div>
                </div>
            </div>
            <div class="bg-gray-50 px-6 py-3">
                <a href="/patient/prescriptions" class="text-sm font-medium text-blue-600 hover:text-blue-800 flex items-center">
                    {% trans "View all" %}
                    <svg class="ml-2 w-4 h-4" fill="none" stroke="currentColor" viewBox="0 0 24 24">
                        <path stroke-linecap="round" stroke-linejoin="round" stroke-width="2" d="M9 5l7 7-7 7"></path>
                    </svg>
                </a>
            </div>
        </div>
        
        <!-- Recent Records -->
        <div class="bg-white overflow-hidden shadow-lg rounded-lg transform transition-all duration-200 hover:shadow-xl hover:-translate-y-1">
            <div class="p-6">
                <div class="flex items-center">
                    <div class="flex-shrink-0 bg-purple-100 rounded-lg p-3">
                        <svg class="h-6 w-6 text-purple-600" fill="none" stroke="currentColor" viewBox="0 0 24 24">
                            <path stroke-linecap="round" stroke-linejoin="round" stroke-width="2" d="M9 12h6m-6 4h6m2 5H7a2 2 0 01-2-2V5a2 2 0 012-2h5.586a1 1 0 01.707.293l5.414 5.414a1 1 0 01.293.707V19a2 2 0 01-2 2z"></path>
                        </svg>
                    </div>
                    <div class="ml-5 w-0 flex-1">
                        <dt class="text-sm font-normal text-gray-500 truncate">{% trans "Medical Records" %}</dt>
                        <dd class="mt-1 text-2xl font-semibold text-gray-900" id="recordCount">0</dd>
                    </div>
                </div>
            </div>
            <div class="bg-gray-50 px-6 py-3">
                <a href="/patient/medical-records" class="text-sm font-medium text-blue-600 hover:text-blue-800 flex items-center">
                    {% trans "View all" %}
                    <svg class="ml-2 w-4 h-4" fill="none" stroke="currentColor" viewBox="0 0 24 24">
                        <path stroke-linecap="round" stroke-linejoin="round" stroke-width="2" d="M9 5l7 7-7 7"></path>
                    </svg>
                </a>
            </div>
        </div>
    </div>
    
    <!-- Talk with an AI Card -->
    <div class="mb-8">
        <h3 class="text-xl font-medium text-gray-900 mb-4">{% ctrans "Apps" %}</h3>
        <div class="bg-white overflow-hidden shadow-lg rounded-lg transform transition-all duration-200 hover:shadow-xl hover:-translate-y-1">
            <div class="p-6">
                <div class="flex items-center">
                    <div class="flex-shrink-0 bg-blue-100 rounded-lg p-3">
                        <svg class="h-6 w-6 text-blue-600" fill="none" stroke="currentColor" viewBox="0 0 24 24">
                            <path stroke-linecap="round" stroke-linejoin="round" stroke-width="2"
                                d="M7 8h10M7 12h6m-2 8l-4-4H5a2 2 0 01-2-2V6a2 2 0 012-2h14a2 2 0 012 2v8a2 2 0 01-2 2h-3l-4 4z" />
                        </svg>
                    </div>
                    <div class="ml-5 w-0 flex-1">
                        <dt class="text-sm font-normal text-gray-500 truncate">{% ctrans "Talk with an AI" %}</dt>
                        <dd class="mt-1 text-lg font-medium text-gray-900">{% ctrans "AI Assistant" %}</dd>
                    </div>
                </div>
            </div>
            <div class="bg-gray-50 px-6 py-3">
                <a href="/patient/chat" class="text-sm font-medium text-blue-600 hover:text-blue-800 flex items-center">
                    {% ctrans "Start chatting" %}
                    <svg class="ml-2 w-4 h-4" fill="none" stroke="currentColor" viewBox="0 0 24 24">
                        <path stroke-linecap="round" stroke-linejoin="round" stroke-width="2" d="M9 5l7 7-7 7"></path>
                    </svg>
                </a>
            </div>
        </div>
    </div>
<<<<<<< HEAD
=======
    
>>>>>>> ad3c828f
    <!-- Recent Activity -->
    <div>
        <h3 class="text-xl font-medium text-gray-900 mb-4">{% trans "Recent Activity" %}</h3>
        <div class="bg-white shadow-lg rounded-lg overflow-hidden">
            <ul class="divide-y divide-gray-200" id="recentActivity">
                <li class="px-4 py-4">
                    <p class="text-sm text-gray-500">{% trans "Loading recent activity..." %}</p>
                </li>
            </ul>
        </div>
    </div>
<<<<<<< HEAD

  {# CTRANS TEST #}
    <div class="mt-8 p-4 bg-blue-100 border-l-4 border-blue-500 text-blue-800">
      <p class="font-bold">{%ctrans "A Note From Your Doctor:" %}</p>
      <p>{%ctrans "An apple a day keeps the doctor away" %}</p>
    </div>
=======
>>>>>>> ad3c828f
</div>
{% endblock %}

{% block extra_scripts %}
<<<<<<< HEAD
<script>
async function loadDashboard() {
    try {
        // Check if we have a token
        const token = localStorage.getItem('access_token');
        if (!token) {
            console.error('No access token found - redirecting to login');
            window.location.href = '/login/?next=/patient/dashboard/';
            return;
        }
        
        
        const response = await fetch('/api/patients/profiles/dashboard/', {
            method: 'GET',
            headers: {
                'Authorization': 'Bearer ' + token,
                'Content-Type': 'application/json'
            }
        });
        
        if (!response.ok) {
            console.error('Dashboard API error:', response.status, response.statusText);
            throw new Error('Failed to load dashboard');
        }
        
        const data = await response.json();
        
        // Update counts
        document.getElementById('appointmentCount').textContent = data.upcoming_appointments.length;
        document.getElementById('prescriptionCount').textContent = data.active_prescriptions.length;
        document.getElementById('recordCount').textContent = data.recent_records.length;
        
        // Update recent activity
        const activityList = document.getElementById('recentActivity');
        activityList.innerHTML = '';
        
        // Add appointments to activity
        data.upcoming_appointments.forEach(appointment => {
            const date = new Date(appointment.appointment_date);
            const li = document.createElement('li');
            li.className = 'px-4 py-4 hover:bg-gray-50';
            li.innerHTML = `
                <div class="flex items-center justify-between">
                    <div>
                        <p class="text-sm font-medium text-gray-900">
                            Appointment with ${appointment.clinician_name}
                        </p>
                        <p class="text-sm text-gray-500">
                            ${date.toLocaleDateString()} at ${date.toLocaleTimeString()}
                        </p>
                    </div>
                    <span class="inline-flex items-center px-2.5 py-0.5 rounded-full text-xs font-medium bg-blue-100 text-blue-800">
                        ${appointment.status}
                    </span>
                </div>
            `;
            activityList.appendChild(li);
        });
        
        // Add recent records to activity
        data.recent_records.forEach(record => {
            const date = new Date(record.created_at);
            const li = document.createElement('li');
            li.className = 'px-4 py-4 hover:bg-gray-50';
            li.innerHTML = `
                <div class="flex items-center justify-between">
                    <div>
                        <p class="text-sm font-medium text-gray-900">
                            ${record.title}
                        </p>
                        <p class="text-sm text-gray-500">
                            ${record.record_type} - ${date.toLocaleDateString()}
                        </p>
                    </div>
                    <span class="inline-flex items-center px-2.5 py-0.5 rounded-full text-xs font-medium bg-purple-100 text-purple-800">
                        ${record.record_type}
                    </span>
                </div>
            `;
            activityList.appendChild(li);
        });
        
        if (activityList.children.length === 0) {
            activityList.innerHTML = '<li class="px-4 py-4"><p class="text-sm text-gray-500">{%ctrans "No recent activity" %}</p></li>';
        }
        
    } catch (error) {
        console.error('Error loading dashboard:', error);
        // For now, just show placeholder data
        document.getElementById('appointmentCount').textContent = '0';
        document.getElementById('prescriptionCount').textContent = '0';
        document.getElementById('recordCount').textContent = '0';
        document.getElementById('recentActivity').innerHTML = '<li class="px-4 py-4"><p class="text-sm text-gray-500">{%ctrans "No recent activity" %}</p></li>';
    }
}

</script>
=======
<script src="{% static 'js/patient-dashboard.js' %}"></script>
>>>>>>> ad3c828f
{% endblock %}<|MERGE_RESOLUTION|>--- conflicted
+++ resolved
@@ -123,10 +123,7 @@
             </div>
         </div>
     </div>
-<<<<<<< HEAD
-=======
     
->>>>>>> ad3c828f
     <!-- Recent Activity -->
     <div>
         <h3 class="text-xl font-medium text-gray-900 mb-4">{% trans "Recent Activity" %}</h3>
@@ -138,20 +135,16 @@
             </ul>
         </div>
     </div>
-<<<<<<< HEAD
 
   {# CTRANS TEST #}
     <div class="mt-8 p-4 bg-blue-100 border-l-4 border-blue-500 text-blue-800">
       <p class="font-bold">{%ctrans "A Note From Your Doctor:" %}</p>
       <p>{%ctrans "An apple a day keeps the doctor away" %}</p>
     </div>
-=======
->>>>>>> ad3c828f
 </div>
 {% endblock %}
 
 {% block extra_scripts %}
-<<<<<<< HEAD
 <script>
 async function loadDashboard() {
     try {
@@ -249,7 +242,6 @@
 }
 
 </script>
-=======
+{% endblock %}
 <script src="{% static 'js/patient-dashboard.js' %}"></script>
->>>>>>> ad3c828f
 {% endblock %}